--- conflicted
+++ resolved
@@ -48,13 +48,8 @@
 	ctx := context.Background()
 
 	// get chainInfo for all joined channels
-<<<<<<< HEAD
-	if chInfo, err := core.System().CSCC().Channels(); err != nil {
-		log.Fatalln(`failed to fetch channel list:`, err)
-=======
 	if chInfo, err := core.System().CSCC().Channels(ctx); err != nil {
-		log.Fatalln(`failed to fetch channel list`)
->>>>>>> c4d8e17a
+		log.Fatalln(`failed to fetch channel list:`,err)
 	} else {
 		for _, ch := range chInfo.Channels {
 			fmt.Printf("Fetching info about channel: %s\n", ch.ChannelId)
