--- conflicted
+++ resolved
@@ -160,11 +160,7 @@
 	}
 
 	if lastError == nil {
-<<<<<<< HEAD
-		// not all peers were ready
-=======
 		// all peers were not ready
->>>>>>> 7711c673
 		return nil, api.ErrNoReadyPeers{MspId: mspId}
 	}
 
