--- conflicted
+++ resolved
@@ -7,23 +7,15 @@
 	"sync"
 	"time"
 
-	"github.com/s7techlab/hlf-sdk-go/util"
-	"go.uber.org/zap"
-
-	"io"
-
 	"github.com/hyperledger/fabric/protos/common"
 	fabricOrderer "github.com/hyperledger/fabric/protos/orderer"
 	"github.com/pkg/errors"
 	"go.uber.org/zap"
 	"google.golang.org/grpc"
-<<<<<<< HEAD
-=======
 
 	"github.com/s7techlab/hlf-sdk-go/api"
 	"github.com/s7techlab/hlf-sdk-go/api/config"
 	"github.com/s7techlab/hlf-sdk-go/util"
->>>>>>> b4a592bf
 )
 
 type ErrUnexpectedStatus struct {
@@ -125,14 +117,11 @@
 		}
 	}
 
-<<<<<<< HEAD
-=======
 	o.broadcastClient = fabricOrderer.NewAtomicBroadcastClient(o.conn)
 
 	return nil
 }
 
->>>>>>> b4a592bf
 func New(c config.ConnectionConfig, log *zap.Logger) (api.Orderer, error) {
 	l := log.Named(`New`)
 	opts, err := util.NewGRPCOptionsFromConfig(c, log)
