package identity

import (
	"crypto/x509"
	"encoding/pem"
	"io/ioutil"
	"os"
	"path/filepath"
	"time"

	"github.com/golang/protobuf/proto"
	mspPb "github.com/hyperledger/fabric-protos-go/msp"
	"github.com/hyperledger/fabric/msp"
	_ "github.com/hyperledger/fabric/msp"
	"github.com/pkg/errors"

	"github.com/s7techlab/hlf-sdk-go/v2/api"
	"github.com/s7techlab/hlf-sdk-go/v2/util"
)

type mspIdentity struct {
	signingIdentity *mspSigningIdentity
}

type mspSigningIdentity struct {
	privateKey  interface{}
	publicKey   interface{}
	certificate *x509.Certificate
	mspId       string
	cryptoSuite api.CryptoSuite
}

func (s *mspIdentity) GetSigningIdentity(cs api.CryptoSuite) msp.SigningIdentity {
	id := s.signingIdentity
	id.cryptoSuite = cs
	return id
}

func (s *mspSigningIdentity) Anonymous() bool {
	return false
}

// ExpiresAt returns date of certificate expiration
func (s *mspSigningIdentity) ExpiresAt() time.Time {
	return s.certificate.NotAfter
}

func (s *mspSigningIdentity) GetIdentifier() *msp.IdentityIdentifier {
	return &msp.IdentityIdentifier{
		Mspid: s.mspId,
		Id:    s.certificate.Subject.CommonName,
	}
}

// GetMSPIdentifier returns current MspID of identity
func (s *mspSigningIdentity) GetMSPIdentifier() string {
	return s.mspId
}

func (s *mspSigningIdentity) Validate() error {
	// TODO
	return nil
}

func (s *mspSigningIdentity) GetOrganizationalUnits() []*msp.OUIdentifier {
	// TODO
	return nil
}

func (s *mspSigningIdentity) Verify(msg []byte, sig []byte) error {
	return s.cryptoSuite.Verify(s.publicKey, msg, sig)
}

func (s *mspSigningIdentity) Serialize() ([]byte, error) {
	pb := &pem.Block{Bytes: s.certificate.Raw, Type: "CERTIFICATE"}
	pemBytes := pem.EncodeToMemory(pb)
	if pemBytes == nil {
		return nil, errors.New("encoding of identity failed")
	}

	sId := &mspPb.SerializedIdentity{Mspid: s.mspId, IdBytes: pemBytes}
	idBytes, err := proto.Marshal(sId)
	if err != nil {
		return nil, err
	}

	return idBytes, nil
}

func (s *mspSigningIdentity) SatisfiesPrincipal(principal *mspPb.MSPPrincipal) error {
	panic("implement me")
}

func (s *mspSigningIdentity) Sign(msg []byte) ([]byte, error) {
	return s.cryptoSuite.Sign(msg, s.privateKey)
}

func (s *mspSigningIdentity) GetPublicVersion() msp.Identity {
	return nil
}

func NewMSPIdentity(mspId string, certPath string, keyPath string) (api.Identity, error) {
	certPEMBytes, err := ioutil.ReadFile(certPath)
	if err != nil {
		return nil, errors.Wrap(err, `failed to open certificate`)
	}

	keyPEMBytes, err := ioutil.ReadFile(keyPath)
	if err != nil {
		return nil, errors.Wrap(err, `failed to open private key`)
	}

	return NewMSPIdentityBytes(mspId, certPEMBytes, keyPEMBytes)
}

func NewMSPIdentityBytes(mspId string, certBytes []byte, keyBytes []byte) (api.Identity, error) {
	certPEM, _ := pem.Decode(certBytes)
	if certPEM == nil {
		return nil, errors.Wrap(api.ErrInvalidPEMStructure, `failed to decode certificate`)
	}

	keyPEM, _ := pem.Decode(keyBytes)
	if keyPEM == nil {
		return nil, errors.Wrap(api.ErrInvalidPEMStructure, `failed to decode private key`)
	}

	cert, err := x509.ParseCertificate(certPEM.Bytes)
	if err != nil {
		return nil, errors.Wrap(err, `failed to parse x509 certificate`)
	}

	key, err := x509.ParsePKCS8PrivateKey(keyPEM.Bytes)
	if err != nil {
		return nil, errors.Wrap(err, `failed to parse private key`)
	}

	return NewMSPIdentityRaw(mspId, cert, key)
}

func NewMSPIdentityRaw(mspId string, cert *x509.Certificate, privateKey interface{}) (api.Identity, error) {

	signingIdentity := &mspSigningIdentity{mspId: mspId, privateKey: privateKey, certificate: cert, publicKey: cert.PublicKey}

	return &mspIdentity{signingIdentity: signingIdentity}, nil
}

func NewEnrollIdentity(privateKey interface{}) (api.Identity, error) {
	identity := &mspSigningIdentity{privateKey: privateKey}
	return &mspIdentity{signingIdentity: identity}, nil
}

func NewMSPIdentityFromPath(mspId string, mspPath string) (api.Identity, error) {

	certBytes, keyBytes, err := util.LoadKeyPairFromMSP(mspPath)
	if err != nil {
		return nil, err
	}

	return NewMSPIdentityBytes(mspId, certBytes, keyBytes)
}

/* */

// MSPIdentities - contains all parsed identities from msp folder
// Should be used instead of single `api.Identity` which contains ONLY msp identity
type MSPIdentities struct {
	// identity from 'signcerts'
	MSP api.Identity
	// identities from 'admincerts'
	Admins []api.Identity
	// identities from 'users'
	Users []api.Identity
}

// TODO some handy methods?

// NewMSPIdentitiesFromPath - parse all certificates(msp,admins,users) from MSP folder.
// Came to replace legacy `util.LoadKeyPairFromMSP` method
<<<<<<< HEAD
func NewMSPIdentitiesFromPath(mspID string, mspPath string) (*MSPIdentities, error) {
=======
func NewMSPIndentitiesFromPath(mspID string, mspPath string) (*MSPIdentities, error) {
>>>>>>> b746b9c9
	const (
		admincertsPath = "admincerts"
		signcertsPath  = "signcerts"
		userscertsPath = "user"
	)

<<<<<<< HEAD
	mspIndentities := &MSPIdentities{
=======
	mspIdentities := &MSPIdentities{
>>>>>>> b746b9c9
		Admins: make([]api.Identity, 0),
		MSP:    nil,
		Users:  make([]api.Identity, 0),
	}

	// admin certs
	adminDir := filepath.Join(mspPath, admincertsPath)
	_, err := os.Stat(adminDir)
	if !os.IsNotExist(err) {
		adminCerts, err := util.ReadAllFilesFromDir(adminDir)
		if err != nil {
			return nil, err
		}

		for _, adminCertBytes := range adminCerts {
			cert, key, err := util.LoadKeypairByCert(mspPath, adminCertBytes)
			if err != nil {
				return nil, err
			}

			idnt, _ := NewMSPIdentityRaw(mspID, cert, key)
			mspIdentities.Admins = append(mspIdentities.Admins, idnt)
		}
	}

	// user certs
	userDir := filepath.Join(mspPath, userscertsPath)
	_, err = os.Stat(userDir)
	if !os.IsNotExist(err) {
		userCerts, err := util.ReadAllFilesFromDir(userDir)
		if err != nil {
			return nil, err
		}

		for _, userCertBytes := range userCerts {
			cert, key, err := util.LoadKeypairByCert(mspPath, userCertBytes)
			if err != nil {
				return nil, err
			}

			idnt, _ := NewMSPIdentityRaw(mspID, cert, key)
			mspIdentities.Users = append(mspIdentities.Users, idnt)
		}
	}

	// signcert
	signCertsDir := filepath.Join(mspPath, signcertsPath)
	signCerts, err := util.ReadAllFilesFromDir(signCertsDir)
	if err != nil {
		return nil, err
	}
	if len(signCerts) == 0 {
		return nil, errors.Wrap(err, `'signcerts' folder is emprty`)
	}

	cert, key, err := util.LoadKeypairByCert(mspPath, signCerts[0])
	if err != nil {
		return nil, err
	}

	idnt, _ := NewMSPIdentityRaw(mspID, cert, key)
	mspIdentities.MSP = idnt

	return mspIdentities, nil
}<|MERGE_RESOLUTION|>--- conflicted
+++ resolved
@@ -176,22 +176,14 @@
 
 // NewMSPIdentitiesFromPath - parse all certificates(msp,admins,users) from MSP folder.
 // Came to replace legacy `util.LoadKeyPairFromMSP` method
-<<<<<<< HEAD
 func NewMSPIdentitiesFromPath(mspID string, mspPath string) (*MSPIdentities, error) {
-=======
-func NewMSPIndentitiesFromPath(mspID string, mspPath string) (*MSPIdentities, error) {
->>>>>>> b746b9c9
 	const (
 		admincertsPath = "admincerts"
 		signcertsPath  = "signcerts"
 		userscertsPath = "user"
 	)
 
-<<<<<<< HEAD
-	mspIndentities := &MSPIdentities{
-=======
 	mspIdentities := &MSPIdentities{
->>>>>>> b746b9c9
 		Admins: make([]api.Identity, 0),
 		MSP:    nil,
 		Users:  make([]api.Identity, 0),
